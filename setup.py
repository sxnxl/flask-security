--- conflicted
+++ resolved
@@ -16,11 +16,7 @@
 
 setup(
     name='Flask-Security',
-<<<<<<< HEAD
-    version='1.1.0',
-=======
-    version='1.2.0-dev',
->>>>>>> d11ac8e9
+    version='1.2.0',
     url='https://github.com/mattupstate/flask-security',
     license='MIT',
     author='Matthew Wright',
